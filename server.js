"use strict";
var flatiron = require('flatiron'),
    path = require('path'),
    app = flatiron.app;

// configure & init the flatiron app *then* instantiate singularity
// init() instantiates the logs
app.config.file(path.join(__dirname, '/config.json'));
app.use(flatiron.plugins.http);

var singularity = require('./libraries/singularity'),
<<<<<<< HEAD
pushChain = [
  {channel: 'hook', topic: 'push', vent: 'receiver', callback: 'handlePush'},
  {channel: 'receiver', topic: 'push.validated', vent: 'db', callback: 'findPush'},
  {channel: 'db', topic: 'push.not_found', vent: 'build', callback: 'buildPush'},
  {channel: 'build', topic: 'push.triggered', vent: 'db', callback: 'insertPush'}
],

pullChain = [
  // incoming from *some* source (hook, issue_comment, w/e) & then validate that this is a payload
  // that we should trigger a build for
  {channel: 'hook', topic: 'pull_request', vent: 'receiver', callback: 'handlePullRequest'},
  {channel: 'receiver', topic: 'pull_request.validated', vent: 'db', callback: 'findPullRequest'},

  // see if we contain a record of this PR & process if we have it on record
  {channel: 'db', topic: 'pull_request.found', vent: 'receiver', callback: 'processPullRequest'},
  // pull_request on record - update stored PR fields
  {channel: 'receiver', topic: 'pull_request.updated', vent: 'db', callback: 'updatePullRequest'},
  // otherwise, just insert
  {channel: 'db', topic: 'pull_request.not_found', vent: 'db', callback: 'insertPullRequest'},

  // regardless of whether the PR was new (stored) or updated, trigger a build
  {channel: 'db', topic: 'pull_request.updated', vent: 'build', callback: 'buildPullRequest'},
  {channel: 'db', topic: 'pull_request.stored', vent: 'build', callback: 'buildPullRequest'},

  // store data on the triggered job
  {channel: 'build', topic: 'pull_request.triggered', vent: 'db', callback: 'insertPullRequestJob'},

  // once stored, create a status - say that the build is starting, no link yet
  {channel: 'db', topic: 'pull_request.build_stored', vent: 'publisher', callback: 'createStatus'}



  // rec.new_pull -> db.process_pull -> build.build_pull -> publish.publish_pull_status_in_queue
  //                                                     -> db.update_pull_status_to_building
  //
  // db.new_or_building_jobs -> builder.build_pull
  //
  // build.job_done -> publish.publish_succes/failure
  //                -> db.update_status
  //
  // builder.queue_to_building -> db.update_build_status
  //                           -> publisher.publish_building_status
],

retestChain = [
  // depending on whether the callback publishes an event or not, the rest of the chain *should* be
  // equivalent to the `pullChain`
  // i.e.: `handleIssueComment()` must publish data that is isometric to a regular pull_request
  //       event payload
  {channel: 'hook', topic: 'retest', vent: 'receiver', callback: 'handleRetest'}
],

buildChain = [
  {channel: 'build', topic: 'jobs.polling', vent: 'db', callback: 'findPendingJobs'},

  // previous call should publish events for everything
  {channel: 'db', topic: 'pull_request.build_pending', vent: 'build', callback: 'checkPullRequestJob'},
  {channel: 'db', topic: 'push.build_pending', vent: 'build', callback: 'checkPushJob'},

  // job status change - update DB
  {channel: 'build', topic: 'pull_request.build_updated', vent: 'db', callback: 'updatePullRequestJob'},
  {channel: 'build', topic: 'push.build_updated', vent: 'db', callback: 'updatePushJob'},

  // pull_request.build.* => build status update in DB that should be written to github
  {channel: 'db', topic: 'pull_request.build.*', vent: 'github', callback: 'createStatus'}
],

configEvents = [
  {channel: 'github', topic: 'config', vent: 'github', callback: 'addRepo'},
  {channel: 'jenkins', topic: 'config', vent: 'jenkins', callback: 'addProject'}
];

app.start(8085, function() {
  singularity.injectFlatironPlugins(__dirname + '/flatiron_plugins');

  singularity.createChannelEventChain(pushChain);
  singularity.createChannelEventChain(pullChain);
  singularity.createChannelEventChain(buildChain);
  singularity.createChannelEventChain(retestChain);
  singularity.createChannelEventChain(configEvents);
=======
server = app.start(app.config.get('port'), function() {
  singularity.injectFlatironPlugins(__dirname + '/flatiron_plugins');
  singularity.mapTriggers(require('./default_events'));
>>>>>>> 82dfa7c4

  singularity.route({
    '/hook': require('./routes/hook'),
    '/config': require('./routes/cfg'),
    '/pull_requests': require('./routes/pull_requests'),
    '/merge': require('./routes/merge')
  });

  app.log.info('Listening on port %d', app.config.get('port'));
});<|MERGE_RESOLUTION|>--- conflicted
+++ resolved
@@ -8,93 +8,11 @@
 app.config.file(path.join(__dirname, '/config.json'));
 app.use(flatiron.plugins.http);
 
-var singularity = require('./libraries/singularity'),
-<<<<<<< HEAD
-pushChain = [
-  {channel: 'hook', topic: 'push', vent: 'receiver', callback: 'handlePush'},
-  {channel: 'receiver', topic: 'push.validated', vent: 'db', callback: 'findPush'},
-  {channel: 'db', topic: 'push.not_found', vent: 'build', callback: 'buildPush'},
-  {channel: 'build', topic: 'push.triggered', vent: 'db', callback: 'insertPush'}
-],
+var singularity = require('./libraries/singularity');
 
-pullChain = [
-  // incoming from *some* source (hook, issue_comment, w/e) & then validate that this is a payload
-  // that we should trigger a build for
-  {channel: 'hook', topic: 'pull_request', vent: 'receiver', callback: 'handlePullRequest'},
-  {channel: 'receiver', topic: 'pull_request.validated', vent: 'db', callback: 'findPullRequest'},
-
-  // see if we contain a record of this PR & process if we have it on record
-  {channel: 'db', topic: 'pull_request.found', vent: 'receiver', callback: 'processPullRequest'},
-  // pull_request on record - update stored PR fields
-  {channel: 'receiver', topic: 'pull_request.updated', vent: 'db', callback: 'updatePullRequest'},
-  // otherwise, just insert
-  {channel: 'db', topic: 'pull_request.not_found', vent: 'db', callback: 'insertPullRequest'},
-
-  // regardless of whether the PR was new (stored) or updated, trigger a build
-  {channel: 'db', topic: 'pull_request.updated', vent: 'build', callback: 'buildPullRequest'},
-  {channel: 'db', topic: 'pull_request.stored', vent: 'build', callback: 'buildPullRequest'},
-
-  // store data on the triggered job
-  {channel: 'build', topic: 'pull_request.triggered', vent: 'db', callback: 'insertPullRequestJob'},
-
-  // once stored, create a status - say that the build is starting, no link yet
-  {channel: 'db', topic: 'pull_request.build_stored', vent: 'publisher', callback: 'createStatus'}
-
-
-
-  // rec.new_pull -> db.process_pull -> build.build_pull -> publish.publish_pull_status_in_queue
-  //                                                     -> db.update_pull_status_to_building
-  //
-  // db.new_or_building_jobs -> builder.build_pull
-  //
-  // build.job_done -> publish.publish_succes/failure
-  //                -> db.update_status
-  //
-  // builder.queue_to_building -> db.update_build_status
-  //                           -> publisher.publish_building_status
-],
-
-retestChain = [
-  // depending on whether the callback publishes an event or not, the rest of the chain *should* be
-  // equivalent to the `pullChain`
-  // i.e.: `handleIssueComment()` must publish data that is isometric to a regular pull_request
-  //       event payload
-  {channel: 'hook', topic: 'retest', vent: 'receiver', callback: 'handleRetest'}
-],
-
-buildChain = [
-  {channel: 'build', topic: 'jobs.polling', vent: 'db', callback: 'findPendingJobs'},
-
-  // previous call should publish events for everything
-  {channel: 'db', topic: 'pull_request.build_pending', vent: 'build', callback: 'checkPullRequestJob'},
-  {channel: 'db', topic: 'push.build_pending', vent: 'build', callback: 'checkPushJob'},
-
-  // job status change - update DB
-  {channel: 'build', topic: 'pull_request.build_updated', vent: 'db', callback: 'updatePullRequestJob'},
-  {channel: 'build', topic: 'push.build_updated', vent: 'db', callback: 'updatePushJob'},
-
-  // pull_request.build.* => build status update in DB that should be written to github
-  {channel: 'db', topic: 'pull_request.build.*', vent: 'github', callback: 'createStatus'}
-],
-
-configEvents = [
-  {channel: 'github', topic: 'config', vent: 'github', callback: 'addRepo'},
-  {channel: 'jenkins', topic: 'config', vent: 'jenkins', callback: 'addProject'}
-];
-
-app.start(8085, function() {
-  singularity.injectFlatironPlugins(__dirname + '/flatiron_plugins');
-
-  singularity.createChannelEventChain(pushChain);
-  singularity.createChannelEventChain(pullChain);
-  singularity.createChannelEventChain(buildChain);
-  singularity.createChannelEventChain(retestChain);
-  singularity.createChannelEventChain(configEvents);
-=======
-server = app.start(app.config.get('port'), function() {
+app.start(app.config.get('port'), function() {
   singularity.injectFlatironPlugins(__dirname + '/flatiron_plugins');
   singularity.mapTriggers(require('./default_events'));
->>>>>>> 82dfa7c4
 
   singularity.route({
     '/hook': require('./routes/hook'),

--- conflicted
+++ resolved
@@ -14,11 +14,8 @@
   },
 
   init: function(done) {
-<<<<<<< HEAD
-    this.db.setClient(this.config.get('db.client') || 'memory');
-=======
     this.db.setClient(this.config.get('db').client);
->>>>>>> fc9c09cb
+
     done();
   }
 };
--- conflicted
+++ resolved
@@ -1,10 +1,5 @@
 "use strict";
 
-<<<<<<< HEAD
-var //q = require('q'),
-    // async = require('async'),
-    buildSys;
-=======
 var q = require('q'),
 fs = require('fs'),
 path = require('path'),
@@ -17,30 +12,16 @@
   }
   throw 'No DB client - error connecting on startup? Incorrect configuration?';
 }
->>>>>>> 82dfa7c4
+
+function validateOpts() {
+  
+}
 
 module.exports = require('../vent').extend({
   init: function(option) {
     option = require('nconf').defaults(option);
     this._super(option);
   },
-<<<<<<< HEAD
-
-  start: function() {
-    // var self = this,
-    // timeout = this.config.frequency || 2000;
-    //
-    // async.parallel({
-    //   poll: function() {
-    //     var pingForPoll = function() {
-    //       self.publish('jobs.polling');
-    //       setTimeout(pingForPoll, timeout);
-    //     };
-    //
-    //     pingForPoll();
-    //   }
-    // });
-=======
 
   // todo: DRY b/w here & adapters/db
   setClient: function(client) {
@@ -85,32 +66,26 @@
         pingForPoll();
       }
     });
->>>>>>> 82dfa7c4
   },
 
   checkPullRequestJob: function(pull) {
     this.log.debug('Checking status of a pr job');
-    buildSys.checkPullRequestJob(pull);
+    // buildSys.checkPullRequestJob(pull);
   },
 
   checkPushJob: function(push) {
 
   },
 
-<<<<<<< HEAD
-  setBuilder: function(builder) {
-    // TODO: do this smarter
-    buildSys = require('../' + builder);
-  },
+  // buildPullRequest: function(pull) {
+  //   this.log.debug('building pull request - not implemented');
+  //
+  //   // TODO: this should come from plugin
+  //   var prJob = {job: {job_id: '123'}, pull: pull.pr_id};
+  //
+  //   this.publish('pull_request.triggered', prJob);
+  // },
 
-  buildPullRequest: function(pull) {
-    this.log.debug('building pull request - not implemented');
-
-    // TODO: this should come from plugin
-    var prJob = {job: {job_id: '123'}, pull: pull.pr_id};
-
-    this.publish('pull_request.triggered', prJob);
-=======
   triggerBuild: function(req_body) {
     var self = this;
 
@@ -123,6 +98,5 @@
     })
     .catch(self.error)
     .done();
->>>>>>> 82dfa7c4
   }
 });